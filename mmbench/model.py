# -*- coding: utf-8 -*-
##########################################################################
# NSAp - Copyright (C) CEA, 2022
# Distributed under the terms of the CeCILL-B license, as published by
# the CEA-CNRS-INRIA. Refer to the LICENSE file or to
# http://www.cecill.info/licences/Licence_CeCILL-B_V1-en.html
# for details.
##########################################################################

"""
Define the different models.
"""

# Imports
import os
import torch
import numpy as np
from joblib import load
from torch.distributions import Normal
from brainite.models import MCVAE
import mopoe
from mopoe.multimodal_cohort.experiment import MultimodalExperiment
from mmbench.color_utils import print_text
from sklearn.linear_model import LinearRegression
from mmbench.dataset import get_train_data


def get_models(get_fct, checkpointfile, *args, **kwargs):
    """ Get N trained instance of a model from associated checkpoint files.

    Parameters
    ----------
    get_fct: callable
        a fonction that returns an instance of a model from a checkpoint file
        and some additional optional parameters.
    checkpointfile: list of str
        list of files containing the model weights.

    Returns
    -------
    models: list of Module
        the list of instanciated models.
    """
    if not isinstance(checkpointfile, (list, tuple)):
        checkpointfile = [checkpointfile]
    return [get_fct(path, *args, **kwargs) for path in checkpointfile]


def eval_models(eval_func, models, data, modalities, **kwargs):
    """ Evaluate N instance of a model.

    Parameters
    ----------
    eval_func: callable
        the model evaluation function.
    models: list of Module
        input models.
    data: dict
        the input data organized by views.
    modalities: list of str
        name of the views to consider.
    kwargs: dict
        optional arguments passed to the evaluation function.

    Returns
    -------
    embeddings: dict
        the generated latent representations.
    """
    embeddings = None
    for model in models:
        emb = eval_func(model, data, modalities, **kwargs)
        if embeddings is None:
            embeddings = dict((key, [val]) for key, val in emb.items())
        else:
            assert sorted(embeddings.keys()) == sorted(emb.keys())
            for key, val in emb.items():
                embeddings[key].append(val)
    return embeddings


def get_mopoe(checkpointfile):
    """ Return the MOPOE model.

    Parameters
    ----------
    checkpointfile: str
        path to the model weights.

    Returns
    -------
    model: Module
        instanciated model.
    """
    flags_file = os.path.join(os.path.dirname(checkpointfile), os.pardir,
                              os.pardir, "flags.rar")
    if not os.path.isfile(flags_file):
        raise ValueError(f"Can't locate expermiental flags: {flags_file}.")
    alphabet_file = os.path.join(
        os.path.dirname(mopoe.__file__), "alphabet.json")
    print_text(f"restoring weights: {checkpointfile}")
    experiment, flags = MultimodalExperiment.get_experiment(
        flags_file, alphabet_file, checkpointfile)
    return experiment.mm_vae


<<<<<<< HEAD
def eval_mopoe(model, data, modalities, n_samples=1, verbose=1):
=======
def eval_mopoe(models, data, modalities, n_samples=10, transfer=False,
               verbose=1):
>>>>>>> 92d8dc9a
    """ Evaluate the MOPOE model.

    Parameters
    ----------
    model: Module
        input model.
    data: dict
        the input data organized by views.
    modalities: list of str
        names of the model input views.
    n_samples: int, default 1
        the number of time to sample the posterior.
    transfer: bool, default Fasle
        causes the zeros of the clinical data, put to true to make a transfer
    verbose: int, default 1
        control the verbosity level.

    Returns
    -------
    embeddings: dict
        the generated latent representations.
    """
    embeddings = {}
<<<<<<< HEAD
    inf_data = model.inference(data)
=======
    if transfer:
        device = data["clinical"].device
        dtype = data["clinical"].dtype
        data["clinical"] = torch.from_numpy(np.full(data["clinical"].shape,
                                                    np.nan))
        data["clinical"] = data["clinical"].to(device, dtype=dtype)
    inf_data = models.inference(data)
>>>>>>> 92d8dc9a
    latents = [inf_data["modalities"][f"{mod}_style"] for mod in modalities]
    latents += [inf_data["joint"]]
    key = "MoPoe"
    for idx, name in enumerate(modalities + ["joint"]):
        z_mu, z_logvar = latents[idx]
        if z_mu is None:
            key = "MoPoeClav"
            continue
        if transfer:
            if name == "clinical":
                continue
            if name == "joint":
                nan_indices = torch.any(torch.isnan(z_mu), dim=1)
                z_mu[nan_indices] = z_mu.nanmean(dim=0)
                z_logvar[nan_indices] = z_logvar[~nan_indices].mean()
        q = Normal(loc=z_mu, scale=torch.exp(0.5 * z_logvar))
        if n_samples == 1:
            z_samples = q.loc
        else:
            z_samples = q.sample((n_samples, ))
        code = z_samples.cpu().detach().numpy()
        if verbose > 0:
            print_text(f"{key}_{name} latents: {code.shape}")
        embeddings[f"{key}_{name}"] = code
    return embeddings


def get_smcvae(checkpointfile, n_channels, n_feats, **kwargs):
    """ Return the sMCVAE model.

    Parameters
    ----------
    checkpointfile: str
        path to the model weights.
    latent_dim: int
        the number of latent dimensions.
    n_channels: int
        the number of input channels/views.
    n_feats: list of int
        the number of features for each channel.
    kwargs: dict
        extra parameters passed to the MCVAE constructor.

    Returns
    -------
    model: Module
        instanciated model.
    """
    model = MCVAE(n_channels=n_channels, n_feats=n_feats, sparse=True,
                  **kwargs)
    checkpoint = torch.load(checkpointfile, map_location=torch.device("cpu"))
    model.load_state_dict(checkpoint["model"])
    return model


def eval_smcvae(model, data, modalities, n_samples=10, threshold=0.2,
                ndim=None, transfer=None, verbose=1):
    """ Evaluate the sMCVAE model.

    Parameters
    ----------
    model: Module or list of Module
        input model.
    data: dict
        the input data organized by views.
    modalities: list of str
        names of the model input views.
    n_samples: int, default 10
        the number of time to sample the posterior.
    threshold: float, default 0.2
        value for thresholding. If None, no thresholding is applied.
    ndim: int, default None
        number of dimensions to keep.
    transfer: tuple, (train_dataset, train_datasetdir), default None
        causes the interpolation of the clinical data
    verbose: int, default 1
        control the verbosity level.

    Returns
    -------
    embeddings: dict
        the generated latent representations.
    """
    embeddings = {}
    if transfer is not None:
        device = data["clinical"].device
        dtype = data["clinical"].dtype
        reg = LinearRegression()
        data_0, _ = get_train_data(transfer[0], transfer[1], modalities)
        reg.fit(data_0["rois"].cpu(), data_0["clinical"].cpu())
        data["clinical"] = torch.from_numpy(reg.predict(data["rois"].cpu()))
        data["clinical"] = data["clinical"].to(device, dtype=dtype)
    latents = model.encode([data[mod] for mod in modalities])
    if n_samples == 1:
        z_samples = [q.loc.cpu().detach().numpy() for q in latents]
    else:
        z_samples = [q.sample((n_samples, )).cpu().detach().numpy()
                     for q in latents]
    z_samples = [z.reshape(-1, model.latent_dim) for z in z_samples]
    if threshold is not None:
        dim = [elem.ndim for elem in z_samples]
        z_samples = model.apply_threshold(
            z_samples, threshold=threshold, ndim=ndim, keep_dims=False,
            reorder=True)
        if [elem.ndim for elem in z_samples] != dim:
            z_samples = [elem.reshape(-1, 1) for elem in z_samples]
    thres_latent_dim = z_samples[0].shape[1]
    if n_samples > 1:
        z_samples = [z.reshape(n_samples, -1, thres_latent_dim)
                     for z in z_samples]
    for idx, name in enumerate(modalities):
        if (transfer and name == "clinical"):
            continue
        code = z_samples[idx]
        embeddings[f"sMCVAE_{name}"] = code
        if verbose > 0:
            print_text(f"sMCVAE_{name} latents: {code.shape}")
    return embeddings


def get_pls(checkpointfile):
    """ Return PLS models.

    Parameters
    ----------
    checkpointfile: str
        path to the model weights.

    Returns
    -------
    models: Module
        instanciated model.
    """
    model = load(checkpointfile)
    return model


def eval_pls(models, data, modalities, n_samples=1, transfer=False,
             verbose=1):
    """ Evaluate the PLS model.

    Parameters
    ----------
    model: Module
        input models.
    data: dict
        the input data organized by views.
    modalities: list of str
        names of the model input views.
    n_samples: int, default 1
        the number of time to sample the posterior.
    transfer: bool, default Fasle
        causes the deletion of the clinical data,
        put to true to make a transfer
    verbose: int, default 1
        control the verbosity level.

    Returns
    -------
    embeddings: dict
        the generated latent representations.
    """
    embeddings = {}
    Y_test, X_test = [data[mod].to(torch.float32) for mod in modalities]
<<<<<<< HEAD
    X_test_r = model.transform(
        X_test.cpu().detach().numpy(), Y_test.cpu().detach().numpy())
    X_test_r = X_test_r[::-1]
    for idx, name in enumerate(modalities):
=======
    if transfer:
        X_test_r = [models.transform(X_test.cpu().detach().numpy())]
    else:
        X_test_r = models.transform(
            X_test.cpu().detach().numpy(), Y_test.cpu().detach().numpy())
    for idx, name in enumerate(reversed(modalities)):
        if (transfer and name == "clinical"):
            continue
>>>>>>> 92d8dc9a
        code = np.array(X_test_r[idx])
        if verbose > 0:
            print_text(f"PLS_{name} latents: {code.shape}")
        embeddings[f"PLS_{name}"] = code
    return embeddings


def get_neuroclav(checkpointfile, layers=(444, 256, 20), **kwargs):
    """ Return the NeuroCLAV model.

    Parameters
    ----------
    checkpointfiles: str
        path to the model weights.
    layers: a list of int, default (444, 256, 20)
        the MLP layers definition.
    kwargs: dict
        extra parameters passed to the NeuroCLAV constructor.

    Returns
    -------
    model: Module
        the instanciated model.
    """
    from models.mlp import MLP
    model = MLP(layers=layers)
    checkpoint = torch.load(checkpointfile, map_location=torch.device("cpu"))
    model.load_state_dict(checkpoint)
    return model


def eval_neuroclav(model, data, modalities, n_samples=1, transfer=False,
                   verbose=1):
    """ Evaluate the NeuroCLAV model.

    Parameters
    ----------
    model: Module
        the input model.
    data: dict
        the input data organized by views.
    modalities: list of str
        names of the model input views.
    transfer: bool, default Fasle
        causes the deletion of the clinical data, does nothing here
    verbose: int, default 1
        control the verbosity level.

    Returns
    -------
    embeddings: dict
        the generated latent representations.
    """
    embeddings = {}
    assert "rois" in modalities
    view_data = data["rois"]
    model.eval()
    with torch.no_grad():
        code = model(view_data).cpu().detach().numpy()
    code = np.array(code)
    if verbose > 0:
        print_text(f"NeuroCLAV_rois latents: {code.shape}")
    embeddings["NeuroCLAV_rois"] = code
    return embeddings<|MERGE_RESOLUTION|>--- conflicted
+++ resolved
@@ -20,9 +20,8 @@
 from brainite.models import MCVAE
 import mopoe
 from mopoe.multimodal_cohort.experiment import MultimodalExperiment
+from mmbench.utils import listify
 from mmbench.color_utils import print_text
-from sklearn.linear_model import LinearRegression
-from mmbench.dataset import get_train_data
 
 
 def get_models(get_fct, checkpointfile, *args, **kwargs):
@@ -104,12 +103,7 @@
     return experiment.mm_vae
 
 
-<<<<<<< HEAD
 def eval_mopoe(model, data, modalities, n_samples=1, verbose=1):
-=======
-def eval_mopoe(models, data, modalities, n_samples=10, transfer=False,
-               verbose=1):
->>>>>>> 92d8dc9a
     """ Evaluate the MOPOE model.
 
     Parameters
@@ -122,8 +116,6 @@
         names of the model input views.
     n_samples: int, default 1
         the number of time to sample the posterior.
-    transfer: bool, default Fasle
-        causes the zeros of the clinical data, put to true to make a transfer
     verbose: int, default 1
         control the verbosity level.
 
@@ -132,33 +124,34 @@
     embeddings: dict
         the generated latent representations.
     """
+    missing_modalities = [key for key, val in data.items() if val is None]
+    complete_modalities = list(set(modalities) - set(missing_modalities))
+    if len(complete_modalities) == 0:
+        raise ValueError("All modalities are missing.")
+    n_data = len(data[complete_modalities[0]])
+    for name in missing_modalities:
+        shape = [n_data] + list(model.modalities[name].data_size)
+        dtype = data[complete_modalities[0]].dtype
+        device = data[complete_modalities[0]].device
+        data[name] = torch.from_numpy(np.full(shape, np.nan)).to(device,
+                                                                 dtype=dtype)
     embeddings = {}
-<<<<<<< HEAD
     inf_data = model.inference(data)
-=======
-    if transfer:
-        device = data["clinical"].device
-        dtype = data["clinical"].dtype
-        data["clinical"] = torch.from_numpy(np.full(data["clinical"].shape,
-                                                    np.nan))
-        data["clinical"] = data["clinical"].to(device, dtype=dtype)
-    inf_data = models.inference(data)
->>>>>>> 92d8dc9a
     latents = [inf_data["modalities"][f"{mod}_style"] for mod in modalities]
     latents += [inf_data["joint"]]
     key = "MoPoe"
     for idx, name in enumerate(modalities + ["joint"]):
+        if name in missing_modalities:
+            continue
         z_mu, z_logvar = latents[idx]
         if z_mu is None:
             key = "MoPoeClav"
             continue
-        if transfer:
-            if name == "clinical":
-                continue
-            if name == "joint":
-                nan_indices = torch.any(torch.isnan(z_mu), dim=1)
-                z_mu[nan_indices] = z_mu.nanmean(dim=0)
-                z_logvar[nan_indices] = z_logvar[~nan_indices].mean()
+        # remove nan coming from missing modalities
+        if name == "joint":
+            nan_indices = torch.any(torch.isnan(z_mu), dim=1)
+            z_mu[nan_indices] = z_mu.nanmean(dim=0)
+            z_logvar[nan_indices] = z_logvar[~nan_indices].mean()
         q = Normal(loc=z_mu, scale=torch.exp(0.5 * z_logvar))
         if n_samples == 1:
             z_samples = q.loc
@@ -200,7 +193,7 @@
 
 
 def eval_smcvae(model, data, modalities, n_samples=10, threshold=0.2,
-                ndim=None, transfer=None, verbose=1):
+                ndim=None, verbose=1):
     """ Evaluate the sMCVAE model.
 
     Parameters
@@ -217,8 +210,6 @@
         value for thresholding. If None, no thresholding is applied.
     ndim: int, default None
         number of dimensions to keep.
-    transfer: tuple, (train_dataset, train_datasetdir), default None
-        causes the interpolation of the clinical data
     verbose: int, default 1
         control the verbosity level.
 
@@ -227,16 +218,21 @@
     embeddings: dict
         the generated latent representations.
     """
+    missing_modalities = [key for key, val in data.items() if val is None]
+    complete_modalities = list(set(modalities) - set(missing_modalities))
+    if len(complete_modalities) == 0:
+        raise ValueError("All modalities are missing.")
+    n_data = len(data[complete_modalities[0]])
+    for name in missing_modalities:
+        idx = modalities.index(name)
+        shape = [n_data] + listify(model.n_feats[idx])
+        dtype = data[complete_modalities[0]].dtype
+        device = data[complete_modalities[0]].device
+        data[name] = torch.zeros(shape).to(device, dtype=dtype)
     embeddings = {}
-    if transfer is not None:
-        device = data["clinical"].device
-        dtype = data["clinical"].dtype
-        reg = LinearRegression()
-        data_0, _ = get_train_data(transfer[0], transfer[1], modalities)
-        reg.fit(data_0["rois"].cpu(), data_0["clinical"].cpu())
-        data["clinical"] = torch.from_numpy(reg.predict(data["rois"].cpu()))
-        data["clinical"] = data["clinical"].to(device, dtype=dtype)
-    latents = model.encode([data[mod] for mod in modalities])
+    model.eval()
+    with torch.no_grad():
+        latents = model.encode([data[mod] for mod in modalities])
     if n_samples == 1:
         z_samples = [q.loc.cpu().detach().numpy() for q in latents]
     else:
@@ -255,7 +251,7 @@
         z_samples = [z.reshape(n_samples, -1, thres_latent_dim)
                      for z in z_samples]
     for idx, name in enumerate(modalities):
-        if (transfer and name == "clinical"):
+        if name in missing_modalities:
             continue
         code = z_samples[idx]
         embeddings[f"sMCVAE_{name}"] = code
@@ -281,8 +277,7 @@
     return model
 
 
-def eval_pls(models, data, modalities, n_samples=1, transfer=False,
-             verbose=1):
+def eval_pls(model, data, modalities, n_samples=1, verbose=1):
     """ Evaluate the PLS model.
 
     Parameters
@@ -292,12 +287,9 @@
     data: dict
         the input data organized by views.
     modalities: list of str
-        names of the model input views.
+        names of the model input views (labels, data).
     n_samples: int, default 1
         the number of time to sample the posterior.
-    transfer: bool, default Fasle
-        causes the deletion of the clinical data,
-        put to true to make a transfer
     verbose: int, default 1
         control the verbosity level.
 
@@ -306,23 +298,23 @@
     embeddings: dict
         the generated latent representations.
     """
+    if len(modalities) != 2:
+        raise ValueError("Expect 2 views: (labels, data).")
+    missing_modalities = [key for key, val in data.items() if val is None]
+    complete_modalities = list(set(modalities) - set(missing_modalities))
+    if len(complete_modalities) == 0:
+        raise ValueError("All modalities are missing.")
     embeddings = {}
     Y_test, X_test = [data[mod].to(torch.float32) for mod in modalities]
-<<<<<<< HEAD
-    X_test_r = model.transform(
-        X_test.cpu().detach().numpy(), Y_test.cpu().detach().numpy())
-    X_test_r = X_test_r[::-1]
-    for idx, name in enumerate(modalities):
-=======
-    if transfer:
-        X_test_r = [models.transform(X_test.cpu().detach().numpy())]
+    if len(missing_modalities) == 1:
+        assert missing_modalities[0] == modalities[0]
+        X_test_r = [model.transform(X_test.cpu().detach().numpy())]
     else:
-        X_test_r = models.transform(
+        X_test_r = model.transform(
             X_test.cpu().detach().numpy(), Y_test.cpu().detach().numpy())
     for idx, name in enumerate(reversed(modalities)):
-        if (transfer and name == "clinical"):
+        if name in missing_modalities:
             continue
->>>>>>> 92d8dc9a
         code = np.array(X_test_r[idx])
         if verbose > 0:
             print_text(f"PLS_{name} latents: {code.shape}")
@@ -354,7 +346,7 @@
     return model
 
 
-def eval_neuroclav(model, data, modalities, n_samples=1, transfer=False,
+def eval_neuroclav(model, data, modalities, view_name="rois", n_samples=1,
                    verbose=1):
     """ Evaluate the NeuroCLAV model.
 
@@ -366,8 +358,8 @@
         the input data organized by views.
     modalities: list of str
         names of the model input views.
-    transfer: bool, default Fasle
-        causes the deletion of the clinical data, does nothing here
+    view_name: str, default 'rois'
+        the name of the view containg the data to encode.
     verbose: int, default 1
         control the verbosity level.
 
@@ -377,8 +369,8 @@
         the generated latent representations.
     """
     embeddings = {}
-    assert "rois" in modalities
-    view_data = data["rois"]
+    assert view_name in modalities
+    view_data = data[view_name]
     model.eval()
     with torch.no_grad():
         code = model(view_data).cpu().detach().numpy()
