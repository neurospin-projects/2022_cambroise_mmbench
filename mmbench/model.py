--- conflicted
+++ resolved
@@ -104,12 +104,8 @@
     return experiment.mm_vae
 
 
-<<<<<<< HEAD
-def eval_mopoe(model, data, modalities, n_samples=1, verbose=1):
-=======
-def eval_mopoe(models, data, modalities, n_samples=10, transfer=False,
+def eval_mopoe(model, data, modalities, n_samples=1, transfer=False,
                verbose=1):
->>>>>>> cc5725ed
     """ Evaluate the MOPOE model.
 
     Parameters
@@ -133,17 +129,13 @@
         the generated latent representations.
     """
     embeddings = {}
-<<<<<<< HEAD
-    inf_data = model.inference(data)
-=======
     if transfer:
         device = data["clinical"].device
         dtype = data["clinical"].dtype
         data["clinical"] = torch.from_numpy(np.full(data["clinical"].shape,
                                                     np.nan))
         data["clinical"] = data["clinical"].to(device, dtype=dtype)
-    inf_data = models.inference(data)
->>>>>>> cc5725ed
+    inf_data = model.inference(data)
     latents = [inf_data["modalities"][f"{mod}_style"] for mod in modalities]
     latents += [inf_data["joint"]]
     key = "MoPoe"
@@ -281,7 +273,7 @@
     return model
 
 
-def eval_pls(models, data, modalities, n_samples=1, transfer=False,
+def eval_pls(model, data, modalities, n_samples=1, transfer=False,
              verbose=1):
     """ Evaluate the PLS model.
 
@@ -308,21 +300,14 @@
     """
     embeddings = {}
     Y_test, X_test = [data[mod].to(torch.float32) for mod in modalities]
-<<<<<<< HEAD
-    X_test_r = model.transform(
-        X_test.cpu().detach().numpy(), Y_test.cpu().detach().numpy())
-    X_test_r = X_test_r[::-1]
-    for idx, name in enumerate(modalities):
-=======
     if transfer:
-        X_test_r = [models.transform(X_test.cpu().detach().numpy())]
+        X_test_r = [model.transform(X_test.cpu().detach().numpy())]
     else:
-        X_test_r = models.transform(
+        X_test_r = model.transform(
             X_test.cpu().detach().numpy(), Y_test.cpu().detach().numpy())
     for idx, name in enumerate(reversed(modalities)):
         if (transfer and name == "clinical"):
             continue
->>>>>>> cc5725ed
         code = np.array(X_test_r[idx])
         if verbose > 0:
             print_text(f"PLS_{name} latents: {code.shape}")
