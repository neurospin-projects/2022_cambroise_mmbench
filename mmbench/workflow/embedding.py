# -*- coding: utf-8 -*-
##########################################################################
# NSAp - Copyright (C) CEA, 2022 - 2023
# Distributed under the terms of the CeCILL-B license, as published by
# the CEA-CNRS-INRIA. Refer to the LICENSE file or to
# http://www.cecill.info/licences/Licence_CeCILL-B_V1-en.html
# for details.
##########################################################################

"""
Define the workflows to generate embeddigns.
"""

# Imports
import os
from pprint import pprint
import numpy as np
import pandas as pd
import torch
from mmbench.config import ConfigParser
from mmbench.color_utils import (
    print_title, print_subtitle, print_text, print_result)
from mmbench.dataset import get_test_data, get_train_data
from mmbench.model import (get_mopoe, get_smcvae, eval_mopoe, eval_smcvae,
                           get_pls, eval_pls)


def benchmark_latent_exp(dataset, datasetdir, configfile, outdir):
    """ Retrieve the learned latent space of different models using a
    N samplings scheme.

    Parameters
    ----------
    dataset: str
        the dataset name: euaims or hbn.
    datasetdir: str
        the path to the dataset associated data.
    configfile: str
        the path to the config file descibing the different models to compare.
        This configuration file is a Python (\*.py) file with a dictionary
        named '_models' containing the different model settings. Keys of this
        dictionary are the model names, each beeing described with a model
        getter function 'get' and associated kwargs 'get_kwargs', as weel as
        an evaluation function 'eval' and associated kwargs 'eval_kwargs'.
        The getter and evaluation functions are defined in the 'mmbench.model'
        module.
    outdir: str
        the destination folder.

    Notes
    -----
    We need to extend this procedure to CV models.
    """
    print_title(f"GET MODELS LATENT VARIABLES: {dataset}")
    benchdir = outdir
    if not os.path.isdir(benchdir):
        os.mkdir(benchdir)
    print_text(f"Benchmark directory: {benchdir}")
    device = torch.device("cuda" if torch.cuda.is_available() else "cpu")

    print_subtitle("Loading data...")
    modalities = ["clinical", "rois"]
    print_text(f"modalities: {modalities}")
    data, meta_df = get_test_data(dataset, datasetdir, modalities)
    data_tr, meta_df_tr = get_train_data(dataset, datasetdir, modalities)
    for mod in modalities:
        data[mod] = data[mod].to(device).float()
        data_tr[mod] = data_tr[mod].to(device).float()
    print_text([(key, arr.shape) for key, arr in data.items()])
    print_text(meta_df)
    print_text([(key, arr.shape) for key, arr in data_tr.items()])
    print_text(meta_df_tr)
    meta_file = os.path.join(benchdir, f"latent_meta_{dataset}.tsv")
    meta_file_tr = os.path.join(benchdir, f"latent_meta_train_{dataset}.tsv")
    meta_df.to_csv(meta_file, sep="\t", index=False)
    meta_df_tr.to_csv(meta_file_tr, sep="\t", index=False)
    print_result(f"metadata: {meta_file}")

    print_subtitle("Parsing config...")
    parser = ConfigParser("latent-config", configfile)
    pprint(parser.config.models)

    print_subtitle("Loading models...")
    models = {}
    default_params = {
        "n_channels": len(modalities),
        "n_feats": [data[mod].shape[1] for mod in modalities],
        "n_feats_tr": [data_tr[mod].shape[1] for mod in modalities],
        "modalities": modalities}
    for name, params in parser.config.models.items():
        model = params["get"](
            **parser.set_auto_params(params["get_kwargs"], default_params))
        eval_kwargs = parser.set_auto_params(
            params["eval_kwargs"], default_params)
        models[name] = (model, params["eval"], eval_kwargs)
    for name, (model, _, _) in models.items():
        print_text(f"model: {name}")
        print(model)

    print_subtitle("Evaluate models...")
    results = {}
    results_tr = {}
    for name, (model, eval_fct, kwargs_fct) in models.items():
        print_text(f"model: {name}")
<<<<<<< HEAD
        if not (name == "PLS"):
            for idx, mod in enumerate(model):
                mod = mod.to(device)
                mod.eval()
                model[idx]=mod
=======
        if isinstance(model, torch.nn.Module):
            model = model.to(device)
            model.eval()
>>>>>>> 293a6917
        with torch.set_grad_enabled(False):
            embeddings = eval_fct(model, data, **kwargs_fct)
            embeddings_tr = eval_fct(model, data_tr, **kwargs_fct)
            for key, val in embeddings.items():
                key = _sanitize(key)
                results[f"{key}_{dataset}"] = val
            for key, val in embeddings_tr.items():
                key = _sanitize(key)
                results_tr[f"{key}_{dataset}"] = val
    features_file = os.path.join(benchdir, f"latent_vecs_{dataset}.npz")
    features_file_tr = os.path.join(benchdir,
                                    f"latent_vecs_train_{dataset}.npz")
    np.savez_compressed(features_file, **results)
    np.savez_compressed(features_file_tr, **results_tr)
    print_result(f"features: {features_file}")
    print_result(f"train features: {features_file_tr}")


def _sanitize(key):
    """ Sanitize the experiment name.
    """
    key = key.replace("rois", "ROI")
    key = key.replace("joint", "Joint")
    key = key.replace("clinical", "eCRF")
    return key<|MERGE_RESOLUTION|>--- conflicted
+++ resolved
@@ -102,17 +102,11 @@
     results_tr = {}
     for name, (model, eval_fct, kwargs_fct) in models.items():
         print_text(f"model: {name}")
-<<<<<<< HEAD
-        if not (name == "PLS"):
+        if isinstance(model, torch.nn.Module):
             for idx, mod in enumerate(model):
                 mod = mod.to(device)
                 mod.eval()
                 model[idx]=mod
-=======
-        if isinstance(model, torch.nn.Module):
-            model = model.to(device)
-            model.eval()
->>>>>>> 293a6917
         with torch.set_grad_enabled(False):
             embeddings = eval_fct(model, data, **kwargs_fct)
             embeddings_tr = eval_fct(model, data_tr, **kwargs_fct)
